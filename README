# Superschedules Collector

Standalone Python tool for collecting event information from multiple sources
and posting it to the Superschedules API.

## Setup

```bash
pip install -r requirements.txt
```

## Running the Collector

Run all scrapers and the LLM agent and post results:

```bash
python -m jobs.run_everything
```

Environment variables are loaded from `.env` (see `.env.example`).
<<<<<<< HEAD
Supply your OpenAI key via `OPENAI_API_KEY`.

## Processing a Single URL

The collector first looks for JSON-LD metadata. If none is found, it
falls back to sending the page text to OpenAI's structured-output API to
extract events. For example, to ingest events from the Needham Library
events page:
=======

## Processing a Single URL

The collector can scrape event data from pages that expose JSON-LD metadata.
For example, to ingest events from the Needham Library events page:
>>>>>>> 3bff3db5

```bash
python -m jobs.process_url https://needhamlibrary.org/events/
```

The script fetches the page, extracts any events, and submits them to the
Superschedules API.<|MERGE_RESOLUTION|>--- conflicted
+++ resolved
@@ -18,7 +18,6 @@
 ```
 
 Environment variables are loaded from `.env` (see `.env.example`).
-<<<<<<< HEAD
 Supply your OpenAI key via `OPENAI_API_KEY`.
 
 ## Processing a Single URL
@@ -27,13 +26,7 @@
 falls back to sending the page text to OpenAI's structured-output API to
 extract events. For example, to ingest events from the Needham Library
 events page:
-=======
 
-## Processing a Single URL
-
-The collector can scrape event data from pages that expose JSON-LD metadata.
-For example, to ingest events from the Needham Library events page:
->>>>>>> 3bff3db5
 
 ```bash
 python -m jobs.process_url https://needhamlibrary.org/events/
