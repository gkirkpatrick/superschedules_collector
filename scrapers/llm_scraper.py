--- conflicted
+++ resolved
@@ -6,10 +6,7 @@
 from openai import APIStatusError, OpenAI
 from pydantic import BaseModel, Field
 from playwright.sync_api import sync_playwright
-<<<<<<< HEAD
 from urllib.parse import urljoin
-=======
->>>>>>> ca7bbdea
 
 client = OpenAI()
 
@@ -54,7 +51,6 @@
 
 
 def fetch_rendered_text(url: str) -> str:
-<<<<<<< HEAD
     """Return rendered text content for ``url`` or its iframe."""
     target = _discover_iframe(url) or url
     with sync_playwright() as pw:
@@ -70,18 +66,7 @@
                     page.goto(target, wait_until="networkidle")
         else:
             page.wait_for_load_state("networkidle")
-=======
-    """Return rendered text content for ``url``.
 
-    The page is rendered in a headless Chromium browser, ``header`` and
-    ``footer`` elements are removed, and the remaining visible text is
-    returned—similar to selecting all text and copying it.
-    """
-    with sync_playwright() as pw:
-        browser = pw.chromium.launch()
-        page = browser.new_page()
-        page.goto(url, wait_until="networkidle")
->>>>>>> ca7bbdea
         page.evaluate("const h=document.querySelector('header'); if(h) h.remove();")
         page.evaluate("const f=document.querySelector('footer'); if(f) f.remove();")
         text = page.evaluate("document.body.innerText")
